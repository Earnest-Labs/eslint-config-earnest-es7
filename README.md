--- conflicted
+++ resolved
@@ -11,26 +11,14 @@
 
 2. Add a root level `.eslintrc` that references this package
 
-<<<<<<< HEAD
     ```json
-    { "extends": "earnest-es7" }
-=======
-    ```
-    echo '{ "extends": "earnest" }' > .eslintrc
->>>>>>> 12bd241f
+    echo '{ "extends": "earnest-es7" }' > .eslintrc
     ```
 
 3. Add another `.eslintrc` to your `test` folder that supports mocha
 
-<<<<<<< HEAD
     ```json
-    {
-      "extends": "earnest-es7/mocha"
-    }
-=======
-    ```
-    echo '{\n\s\s"extends": "earnest",\n\s\s"env": { "mocha": true }\n}' > test/.eslintrc
->>>>>>> 12bd241f
+    echo '{\n\s\s"extends": "earnest-es7/mocha"\n}' > test/.eslintrc
     ```
 
 4. (Recommended) Add the following entries to your `package.json` for simplified CLI access to linting:
@@ -42,8 +30,7 @@
     }
     ```
 
-<<<<<<< HEAD
-6. (Recommended) Setup your editor to support inline ESLint support. For Sublime Text, that means `npm install -g eslint` then installing `SublimeLinter` and `SublimeLinter-contrib-eslint` packages. For Vim, use [Syntastic](https://github.com/scrooloose/syntastic).
+5. (Recommended) Setup your editor to support inline ESLint support. For Sublime Text, that means `npm install -g eslint` then installing `SublimeLinter` and `SublimeLinter-contrib-eslint` packages. For Vim, use [Syntastic](https://github.com/scrooloose/syntastic).
 
 ## Linting this Repository
 
@@ -54,7 +41,4 @@
  npm link
  npm link eslint-config-earnest-es7
  npm run lint
- ```
-=======
-5. (Recommended) Setup your editor to support inline ESLint support. For Sublime Text, that means `npm install -g eslint` then installing `SublimeLinter` and `SublimeLinter-contrib-eslint` packages. For Vim, use [Syntastic](https://github.com/scrooloose/syntastic).
->>>>>>> 12bd241f
+ ```