--- conflicted
+++ resolved
@@ -11,23 +11,14 @@
 
 2. Add a root level `.eslintrc` that references this package
 
-<<<<<<< HEAD
-    ```json
-=======
     ```
->>>>>>> 0c6983ab
     echo '{ "extends": "earnest-es7" }' > .eslintrc
     ```
 
 3. Add another `.eslintrc` to your `test` folder that supports mocha
 
-<<<<<<< HEAD
-    ```json
+    ```
     echo '{\n\s\s"extends": "earnest-es7/mocha"\n}' > test/.eslintrc
-=======
-    ```
-    echo '{\n\s\s"extends": "earnest-es7",\n\s\s"env": { "mocha": true }\n}' > test/.eslintrc
->>>>>>> 0c6983ab
     ```
 
 4. (Recommended) Add the following entries to your `package.json` for simplified CLI access to linting:
